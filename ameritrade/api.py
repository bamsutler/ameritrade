--- conflicted
+++ resolved
@@ -96,11 +96,10 @@
         newargs['secrets_file'] = path.join(config_dir, 'secrets.json')
 
     # Read the client id from the 'config/client_id' file.
-<<<<<<< HEAD
     if newargs.get('client_id', None) is None:
         newargs['client_id']
         client_id_file = path.join(config_dir, 'client_id')
-        with open(client_id_file) as clifile:
+        with builtins.open(client_id_file) as clifile:
             client_id = clifile.read().strip()
 
     return Config(**newargs)
@@ -108,22 +107,6 @@
 
 def open(config: Config) -> AmeritradeAPI:
     """Create an API endpoint. This is the main entry point."""
-=======
-    client_id_file = path.join(config_dir, 'client_id')
-    with builtins.open(client_id_file) as clifile:
-        client_id = clifile.read().strip()
-
-    config = Config(client_id,
-                    redirect_uri,
-                    path.join(config_dir, 'key.pem'),
-                    path.join(config_dir, 'certificate.pem'),
-                    timeout,
-                    path.join(config_dir, 'secrets.json'),
-                    readonly,
-                    cache_dir,
-                    lazy,
-                    debug)
->>>>>>> c4100750
     return AmeritradeAPI(config)
 
 
