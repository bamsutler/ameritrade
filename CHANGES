=== CHANGES: ameritrade ===


<<<<<<< HEAD
2018-08-22

  - Added a simple README file.
=======
2018-08-24

  - Added example script to cancel all orders and implemented DELETE method.

  - Added readonly to scriptgs.open_with_dirs() function.

  - Added example script calculating various probability estimates.

  - Updated strangle options strategy example.
>>>>>>> c514b027


2018-08-20

  - Switched repository to non-publishing (continuous).

  - Added example short single call strategy.

  - Added ameritrade.scripts and default function add_script_args() and
    open_with_args() in order to make it easy to write lots of example scripts.


2018-08-14

  - Initial release.<|MERGE_RESOLUTION|>--- conflicted
+++ resolved
@@ -1,11 +1,6 @@
 === CHANGES: ameritrade ===
 
 
-<<<<<<< HEAD
-2018-08-22
-
-  - Added a simple README file.
-=======
 2018-08-24
 
   - Added example script to cancel all orders and implemented DELETE method.
@@ -15,7 +10,11 @@
   - Added example script calculating various probability estimates.
 
   - Updated strangle options strategy example.
->>>>>>> c514b027
+
+
+2018-08-22
+
+  - Added a simple README file.
 
 
 2018-08-20
